--- conflicted
+++ resolved
@@ -161,11 +161,7 @@
   [pyodbc docs](https://github.com/mkleehammer/pyodbc/wiki/Connecting-to-SQL-Server-from-Windows)
   for more on different driver versions.
 - Python >= 3.9
-<<<<<<< HEAD
-- `pandas` >= 2.1
-=======
 - `pandas` >= 2.1.2
->>>>>>> a81b0e45
 - `sqlalchemy` >= 1.4
 - `pyodbc` as the
   [supported DBAPI](https://docs.sqlalchemy.org/en/13/dialects/mssql.html#module-sqlalchemy.dialects.mssql.pyodbc)

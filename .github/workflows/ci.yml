name: CI

on:
  push:
    branches: [master]
    paths:
      - ./github/workflows/**
      - bcpandas/**
  pull_request:
    paths:
      - bcpandas/**
      - pyproject.toml
      - uv.lock
  workflow_dispatch:
    inputs:
      reason:
        description: "Reason for triggering the workflow"
        required: false

concurrency:
  group: ${{ github.workflow }}-${{ github.ref }}
  cancel-in-progress: true

jobs:
  test:
    name: Tests - Python ${{ matrix.python-version }} - Resolution Strat ${{ matrix.uv-resolution-strategy }}
    runs-on: ubuntu-20.04
    strategy:
      fail-fast: true
      matrix:
<<<<<<< HEAD
        python-version: ["3.9", "3.10", "3.11"]
        uv-resolution-strategy: ["highest", "lowest-direct"]
=======
        python-version: ["3.9", "3.10", "3.11", "3.12", "3.13"]
        uv-resolution-strategy: ["lowest-direct", "highest"]
>>>>>>> a81b0e45
    steps:
      - name: Checkout
        uses: actions/checkout@v3

      - name: Install uv
        uses: astral-sh/setup-uv@v3
        with:
          version: "0.5.x"
          enable-cache: true

      - name: Set up Python
        run: uv python install ${{ matrix.python-version }}

      - name: Install dependencies
        run: uv sync --resolution ${{ matrix.uv-resolution-strategy }}

      - name: Pull MSSQL server Docker image
        run: docker pull mcr.microsoft.com/mssql/server:2022-latest

      - name: Install BCP Utility
        run: |
          # https://docs.microsoft.com/en-us/sql/linux/sql-server-linux-setup-tools?view=sql-server-ver15#ubuntu
          curl https://packages.microsoft.com/keys/microsoft.asc | sudo apt-key add -
          curl https://packages.microsoft.com/config/ubuntu/20.04/prod.list | sudo tee /etc/apt/sources.list.d/msprod.list
          sudo apt-get update
          sudo apt-get install mssql-tools unixodbc-dev
          echo 'export PATH="$PATH:/opt/mssql-tools/bin"' >> ~/.bashrc
          source ~/.bashrc

      - name: Test BCP
        run: bcp -v

      - name: Run tests
        run: uv run --frozen pytest -x --cov-report=xml tests

      - name: Upload codecov
        uses: codecov/codecov-action@v3
        with:
          file: ./coverage.xml<|MERGE_RESOLUTION|>--- conflicted
+++ resolved
@@ -28,13 +28,8 @@
     strategy:
       fail-fast: true
       matrix:
-<<<<<<< HEAD
-        python-version: ["3.9", "3.10", "3.11"]
-        uv-resolution-strategy: ["highest", "lowest-direct"]
-=======
         python-version: ["3.9", "3.10", "3.11", "3.12", "3.13"]
         uv-resolution-strategy: ["lowest-direct", "highest"]
->>>>>>> a81b0e45
     steps:
       - name: Checkout
         uses: actions/checkout@v3

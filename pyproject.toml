[project]
authors = [
  { name = "Josh Dimarsky", email = "24758845+yehoshuadimarsky@users.noreply.github.com" }
]
classifiers = [
  "Topic :: Database",
  "Intended Audience :: Developers",
  "License :: OSI Approved :: MIT License",
  "Operating System :: OS Independent",
  "Programming Language :: Python :: 3.9",
  "Programming Language :: Python :: 3.10",
  "Programming Language :: Python :: 3.11",
  "Programming Language :: Python :: 3.12",
  "Programming Language :: Python :: 3.13",
  "Programming Language :: SQL",
]
description = "High-level wrapper around BCP for high performance data transfers between pandas and SQL Server. No knowledge of BCP required!!"
keywords = ["bcp", "mssql", "pandas"]
license = {text = "MIT License"}
maintainers = [
  { name = "Oliver Borchert", email = "me@borchero.com"}
]
name = "bcpandas"
readme = "README.md"
urls = { repository = "https://github.com/yehoshuadimarsky/bcpandas" }
dynamic = ["version"]
dependencies = [
  # per https://github.com/apache/airflow/pull/40272 and https://github.com/numpy/numpy/issues/26710
<<<<<<< HEAD
  "pandas >=2.2; python_version >=\"3.12\"",
  "pandas >=2.1.2, <2.2; python_version >=\"3.9\" and python_version <=\"3.11\"",
  "pyodbc >=5",
  "sqlalchemy >=1.4",
]
requires-python = ">=3.9,<=3.11"
=======
  "pandas[sql-other] >=2.2; python_version >='3.12'",
  "pandas[sql-other] >=2.1.2, <2.2; python_version >='3.9' and python_version <='3.11'",
  "pyodbc >=5.2; python_version >='3.13'",
  "pyodbc >=5; python_version <='3.12'",
  "sqlalchemy >=1.4; python_version <='3.12'",
  "sqlalchemy >=2.0.31; python_version >='3.13'",
]
requires-python = ">=3.9,<=3.13"
>>>>>>> a81b0e45

[tool.setuptools.dynamic]
version = {attr = "bcpandas.__version__"}

[dependency-groups]
dev = [
  "pre-commit >=3",
  "mypy >=1",
  "ruff >=0.6",
  "types-setuptools",
]
test = [
  "codetiming >=1",
  "docker >=6",
  "hypothesis >=6.110",
  "ipython >=8.10.0",
  "matplotlib >=3.9.2",
  "pytest >=7; python_version >='3.9' and python_version <='3.12'",
  "pytest >=8; python_version >='3.13'",
  "pytest-cov >=4",
  "requests >=2",
]

[tool.uv]
default-groups = ["dev", "test"]

[project.entry-points."pandas.sql.engine"]
bcpandas = "bcpandas.main:to_sql"

[build-system]
requires = ["setuptools>=61"]
build-backend = "setuptools.build_meta"

[tool.ruff]
exclude = ["build"]
line-length = 99
<<<<<<< HEAD
=======

>>>>>>> a81b0e45
target-version = "py39"

[tool.ruff.lint]
ignore = ["E501"]
select = [
  "E",
  "F",
  "W",
]

[tool.ruff.lint.isort]
combine-as-imports = true
force-sort-within-sections = true
force-wrap-aliases = true

[tool.ruff.lint.pyupgrade]
# Preserve types, even if a file imports `from __future__ import annotations`.
keep-runtime-typing = true

[tool.mypy]
ignore_missing_imports = true
pretty = true
python_version = "3.9"
show_error_codes = true

[tool.pytest.ini_options]
addopts = "--showlocals --tb=short --strict-markers -v --cov=bcpandas --cov-report html --hypothesis-show-statistics"

[tool.coverage.run]
omit = ["bcpandas/tests/*", "benchmarks/**"]<|MERGE_RESOLUTION|>--- conflicted
+++ resolved
@@ -26,14 +26,6 @@
 dynamic = ["version"]
 dependencies = [
   # per https://github.com/apache/airflow/pull/40272 and https://github.com/numpy/numpy/issues/26710
-<<<<<<< HEAD
-  "pandas >=2.2; python_version >=\"3.12\"",
-  "pandas >=2.1.2, <2.2; python_version >=\"3.9\" and python_version <=\"3.11\"",
-  "pyodbc >=5",
-  "sqlalchemy >=1.4",
-]
-requires-python = ">=3.9,<=3.11"
-=======
   "pandas[sql-other] >=2.2; python_version >='3.12'",
   "pandas[sql-other] >=2.1.2, <2.2; python_version >='3.9' and python_version <='3.11'",
   "pyodbc >=5.2; python_version >='3.13'",
@@ -42,7 +34,6 @@
   "sqlalchemy >=2.0.31; python_version >='3.13'",
 ]
 requires-python = ">=3.9,<=3.13"
->>>>>>> a81b0e45
 
 [tool.setuptools.dynamic]
 version = {attr = "bcpandas.__version__"}
@@ -79,10 +70,7 @@
 [tool.ruff]
 exclude = ["build"]
 line-length = 99
-<<<<<<< HEAD
-=======
 
->>>>>>> a81b0e45
 target-version = "py39"
 
 [tool.ruff.lint]

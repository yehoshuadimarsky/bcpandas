--- conflicted
+++ resolved
@@ -314,12 +314,8 @@
     schema: str = "dbo",
     index: bool = True,
     if_exists: str = "fail",
-<<<<<<< HEAD
-    batch_size: int = None,
+    batch_size: Optional[int] = None,
     use_tab_lock: bool = False,
-=======
-    batch_size: Optional[int] = None,
->>>>>>> 603bd1a1
     debug: bool = False,
     bcp_path: Optional[str] = None,
     dtype: Optional[dict] = None,

--- conflicted
+++ resolved
@@ -204,15 +204,10 @@
                 str(
                     col_num if not db_cols_order else db_cols_order[str(col_name)]
                 ),  # Server column order
-<<<<<<< HEAD
                 str(col_name).replace(
                     " ", r"\s"
                 ),  # Server column name, optional as long as not blank
-                sql_collation,  # Column collation
-=======
-                str(col_name),  # Server column name, optional as long as not blank
                 collation,  # Column collation
->>>>>>> eaf730d3
                 "\n",
             ]
         )

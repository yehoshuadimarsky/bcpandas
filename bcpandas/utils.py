"""
Created on Sat Aug  3 23:07:15 2019

@author: ydima
"""

import logging
import os
from pathlib import Path
import random
import shlex
import string
from subprocess import PIPE, Popen
import tempfile
from typing import Dict, List, Optional, Union

import pandas as pd

from bcpandas.constants import (
    DIRECTIONS,
    IN,
    IS_WIN32,
    NEWLINE,
    OUT,
    QUERY,
    QUERYOUT,
    SQLCHAR,
    TABLE,
    VIEW,
    BCPandasException,
    BCPandasValueError,
    read_data_settings,
    sql_collation,
)

logger = logging.getLogger(__name__)


def bcp(
    sql_item: str,
    direction: str,
    flat_file: str,
    creds,
    print_output: bool,
    sql_type: str = "table",
    schema: str = "dbo",
<<<<<<< HEAD
    format_file_path: str = None,
    batch_size: int = None,
    use_tab_lock: bool = False,
    col_delimiter: str = None,
    row_terminator: str = None,
    bcp_path: Union[str, Path] = None,
=======
    format_file_path: Optional[str] = None,
    batch_size: Optional[int] = None,
    col_delimiter: Optional[str] = None,
    row_terminator: Optional[str] = None,
    bcp_path: Optional[Union[str, Path]] = None,
>>>>>>> 603bd1a1
):
    """
    See https://docs.microsoft.com/en-us/sql/tools/bcp-utility
    """
    combos = {TABLE: [IN, OUT], QUERY: [QUERYOUT], VIEW: [IN, OUT]}
    direc = direction.lower()
    # validation
    if direc not in DIRECTIONS:
        raise BCPandasValueError(
            f"Param 'direction' must be one of {DIRECTIONS}, you passed {direc}"
        )
    if direc not in combos[sql_type]:
        raise BCPandasValueError(
            f"Wrong combo of direction and SQL object, you passed {sql_type} and {direc} ."
        )

    # auth
    if creds.with_krb_auth:
        auth = ["-T"]
    else:
        auth = ["-U", creds.username, "-P", creds.password]

    # prepare SQL item string
    if sql_type == QUERY:
        # remove newlines for queries, otherwise messes up BCP
        sql_item_string = quote_this("".join(sql_item.splitlines()))
    else:
        sql_item_string = f"{schema}.{sql_item}"

    # construct BCP command
    bcp_command = [
        "bcp" if bcp_path is None else quote_this(str(bcp_path)),
        sql_item_string,
        direc,
        flat_file,
        "-S",
        creds.server,
        "-d",
        creds.database,
        "-q",  # Executes the SET QUOTED_IDENTIFIERS ON statement, needed for Azure SQL DW
    ] + auth

    if batch_size:
        bcp_command += ["-b", str(batch_size)]

    if use_tab_lock:
        bcp_command += ["-h", "TABLOCK"]

    # formats
    if direc == IN:
        bcp_command += ["-f", format_file_path]
    elif direc in (OUT, QUERYOUT):
        bcp_command += [
            "-c",  # marking as character data, not Unicode (maybe make as param?)
            quote_this(
                f"-t{read_data_settings['delimiter'] if col_delimiter is None else col_delimiter}"
            ),
            quote_this(
                f"-r{read_data_settings['newline'] if row_terminator is None else row_terminator}"
            ),
        ]

    # execute
    bcp_command_log = [c if c != creds.password else "[REDACTED]" for c in bcp_command]
    logger.info(f"Executing BCP command now... \nBCP command is: {bcp_command_log}")
    ret_code = run_cmd(bcp_command, print_output=print_output)
    if ret_code:
        raise BCPandasException(f"Bcp command failed with exit code {ret_code}")


def get_temp_file() -> str:
    """
    Returns full path to a temporary file without creating it.
    """
    tmp_dir = tempfile.gettempdir()
    file_path = os.path.join(
        tmp_dir, "".join(random.choices(string.ascii_letters + string.digits, k=21))
    )
    return file_path


def _escape(input_string: str) -> str:
    """
    Adopted from https://github.com/titan550/bcpy/blob/master/bcpy/format_file_builder.py#L25
    """
    return (
        input_string.replace('"', '\\"')
        .replace("'", "\\'")
        .replace("\r", "\\r")
        .replace("\n", "\\n")
    )


def build_format_file(
    df: pd.DataFrame, delimiter: str, db_cols_order: Optional[Dict[str, int]] = None
) -> str:
    """
    Creates the non-xml SQL format file. Puts 4 spaces between each section.
    See https://docs.microsoft.com/en-us/sql/relational-databases/import-export/non-xml-format-files-sql-server
    for the specification of the file.

    # TODO add params/options to control:
    #   - the char type (not just SQLCHAR),

    Parameters
    ----------
    df : pandas DataFrame
    delimiter : a valid delimiter character
    db_cols_order : dict, optional
        Dict of {database column name -> ordinal position of the column}.
        Maps existing columns in the database to their ordinal position, i.e. the order of the columns in the db table.
        1-indexed, so the first columns is 1, second is 2, etc.
        Only needed if the order of the columns in the dataframe doesn't match the database.

    Returns
    -------
    A string containing the format file
    """
    _space = " " * 4
    format_file_str = f"9.0\n{len(df.columns)}\n"  # Version and Number of columns
    for col_num, col_name in enumerate(df.columns, start=1):
        # last col gets a newline sep
        _delim = delimiter if col_num != len(df.columns) else NEWLINE
        _line = _space.join(
            [
                str(col_num),  # Host file field order
                SQLCHAR,  # Host file data type
                str(0),  # Prefix length
                str(0),  # Host file data length
                f'"{_escape(_delim)}"',  # Terminator (see note below)
                str(
                    col_num if not db_cols_order else db_cols_order[str(col_name)]
                ),  # Server column order
                str(col_name),  # Server column name, optional as long as not blank
                sql_collation,  # Column collation
                "\n",
            ]
        )
        format_file_str += _line
    # FYI very important to surround the Terminator with quotes, otherwise BCP fails with:
    # "Unexpected EOF encountered in BCP data-file". Hugely frustrating bug.
    return format_file_str


def quote_this(this: str, skip: bool = False) -> str:
    """
    OS-safe way to quote a string.

    Returns the string with quotes around it.
    On Windows ~~it's double quotes~~ we skip quoting,
    on Linux it's single quotes.
    """
    if isinstance(this, str):
        if IS_WIN32:
            return this  # TODO maybe change?
        else:
            return shlex.quote(this)
    else:
        return this


def run_cmd(cmd: List[str], *, print_output: bool) -> int:
    """
    Runs the given command.

    Prints STDOUT in real time,  prints STDERR when command is complete,
    and logs both STDOUT and STDERR.

    Paramters
    ---------
    cmd : list of str
        The command to run, to be submitted to `subprocess.Popen()`
    print_output: bool
        Whether to print output to STDOUT in real time.
        Regardless, the output will be logged.

    Returns
    -------
    The exit code of the command
    """
    if IS_WIN32:
        with_shell = False
    else:
        with_shell = True
        cmd = " ".join(cmd)  # type: ignore
    proc = Popen(
        cmd,
        stdout=PIPE,
        stderr=PIPE,
        encoding="utf-8",
        errors="utf-8",
        shell=with_shell,
    )
    # live stream STDOUT
    while True:
        outs = proc.stdout.readline()  # type: ignore[union-attr]
        if outs:
            if print_output:
                print(outs, end="")
            logger.info(outs)
        if proc.poll() is not None and outs == "":
            break
    errs = proc.stderr.readlines()  # type: ignore[union-attr]
    if errs:
        if print_output:
            print(errs, end="")
        logger.error(errs)
    return proc.returncode<|MERGE_RESOLUTION|>--- conflicted
+++ resolved
@@ -44,20 +44,12 @@
     print_output: bool,
     sql_type: str = "table",
     schema: str = "dbo",
-<<<<<<< HEAD
-    format_file_path: str = None,
-    batch_size: int = None,
-    use_tab_lock: bool = False,
-    col_delimiter: str = None,
-    row_terminator: str = None,
-    bcp_path: Union[str, Path] = None,
-=======
     format_file_path: Optional[str] = None,
     batch_size: Optional[int] = None,
+    use_tab_lock: bool = False,
     col_delimiter: Optional[str] = None,
     row_terminator: Optional[str] = None,
     bcp_path: Optional[Union[str, Path]] = None,
->>>>>>> 603bd1a1
 ):
     """
     See https://docs.microsoft.com/en-us/sql/tools/bcp-utility
